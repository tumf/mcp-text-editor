--- conflicted
+++ resolved
@@ -545,54 +545,6 @@
                 - hint: Optional hint message for users
         """
         try:
-<<<<<<< HEAD
-            if not os.path.exists(file_path):
-                if expected_file_hash not in ["", None]:  # Allow null hash
-                    return self.create_error_response(
-                        "File not found and non-empty hash provided",
-                        suggestion="append",
-                        hint="For new files, please consider using append_text_file_contents",
-                    )
-                # Create parent directories if they don't exist
-                parent_dir = os.path.dirname(file_path)
-                if parent_dir:
-                    try:
-                        os.makedirs(parent_dir, exist_ok=True)
-                    except OSError as e:
-                        return self.create_error_response(
-                            f"Failed to create directory: {str(e)}",
-                            suggestion="patch",
-                            hint="Please check file permissions and try again",
-                        )
-                # Initialize empty state for new file
-                current_file_content = ""
-                current_file_hash = ""
-                lines: List[str] = []
-                encoding = "utf-8"
-            else:
-                # Read current file content and verify hash
-                (
-                    current_file_content,
-                    _,
-                    _,
-                    current_file_hash,
-                    total_lines,
-                    _,
-                ) = await self.read_file_contents(file_path, encoding=encoding)
-
-                # Treat empty file as new file
-                if not current_file_content:
-                    current_file_content = ""
-                    current_file_hash = ""
-                    lines = []
-                elif current_file_content and expected_file_hash == "":
-                    return self.create_error_response(
-                        "Unexpected error - Cannot treat existing file as new",
-                    )
-                elif current_file_hash != expected_file_hash:
-                    suggestion = "patch"
-                    hint = "Please use get_text_file_contents tool to get the current content and hash"
-=======
             # Step 1: Check file and validate hash
             lines, current_content, current_hash = await self._check_file_hash(
                 file_path, expected_hash, encoding
@@ -641,7 +593,6 @@
                 else:
                     suggestion = "insert"
                     hint = "For inserting content within file, please consider using insert_text_file_contents"
->>>>>>> bfd3d41b
 
             return {
                 "result": "ok",
