--- conflicted
+++ resolved
@@ -132,17 +132,12 @@
 pyenv local 3.13.0
 ```
 
-<<<<<<< HEAD
+### Docker Installation
+```
+docker build --network=host -t mcp/text-editor .
+```
+
 2. Install uv (recommended) or pip
-=======
-### Docker Installation
-```
-docker build --network=host -t mcp/text-editor .
-```
-
-
-For development:
->>>>>>> 07eef515
 
 ```bash
 curl -LsSf https://astral.sh/uv/install.sh | sh
